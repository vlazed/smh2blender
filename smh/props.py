--- conflicted
+++ resolved
@@ -1,12 +1,7 @@
 import bpy
 
-<<<<<<< HEAD
-from bpy.props import StringProperty, BoolProperty, FloatProperty, EnumProperty, IntProperty, FloatVectorProperty
+from bpy.props import StringProperty, BoolProperty, FloatProperty, EnumProperty, IntProperty, FloatVectorProperty, PointerProperty
 from mathutils import Euler, Vector
-=======
-from bpy.props import StringProperty, BoolProperty, FloatProperty, EnumProperty, IntProperty, PointerProperty
-from mathutils import Euler
->>>>>>> def29487
 
 from math import radians
 from os.path import basename
